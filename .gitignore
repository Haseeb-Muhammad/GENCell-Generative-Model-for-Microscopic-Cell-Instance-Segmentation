<<<<<<< HEAD
datasets
finetuningSD
=======
CellSegmentation
CutLER
datasets
DataProcessing
finetuningSD
finetuningSD2
finetuningVAE
gen2seg/training/model-finetuned
gen2seg2
imageGeneration
PostProcessing
wandbj

>>>>>>> b1ab3844

# Byte-compiled / optimized / DLL files
__pycache__/
*.py[codz]
*$py.class

# C extensions
*.so

# Distribution / packaging
.Python
build/
develop-eggs/
dist/
downloads/
eggs/
.eggs/
lib/
lib64/
parts/
sdist/
var/
wheels/
share/python-wheels/
*.egg-info/
.installed.cfg
*.egg
MANIFEST

# PyInstaller
#   Usually these files are written by a python script from a template
#   before PyInstaller builds the exe, so as to inject date/other infos into it.
*.manifest
*.spec

# Installer logs
pip-log.txt
pip-delete-this-directory.txt

# Unit test / coverage reports
htmlcov/
.tox/
.nox/
.coverage
.coverage.*
.cache
nosetests.xml
coverage.xml
*.cover
*.py.cover
.hypothesis/
.pytest_cache/
cover/

# Translations
*.mo
*.pot

# Django stuff:
*.log
local_settings.py
db.sqlite3
db.sqlite3-journal

# Flask stuff:
instance/
.webassets-cache

# Scrapy stuff:
.scrapy

# Sphinx documentation
docs/_build/

# PyBuilder
.pybuilder/
target/

# Jupyter Notebook
.ipynb_checkpoints

# IPython
profile_default/
ipython_config.py

# pyenv
#   For a library or package, you might want to ignore these files since the code is
#   intended to run in multiple environments; otherwise, check them in:
# .python-version

# pipenv
#   According to pypa/pipenv#598, it is recommended to include Pipfile.lock in version control.
#   However, in case of collaboration, if having platform-specific dependencies or dependencies
#   having no cross-platform support, pipenv may install dependencies that don't work, or not
#   install all needed dependencies.
# Pipfile.lock

# UV
#   Similar to Pipfile.lock, it is generally recommended to include uv.lock in version control.
#   This is especially recommended for binary packages to ensure reproducibility, and is more
#   commonly ignored for libraries.
# uv.lock

# poetry
#   Similar to Pipfile.lock, it is generally recommended to include poetry.lock in version control.
#   This is especially recommended for binary packages to ensure reproducibility, and is more
#   commonly ignored for libraries.
#   https://python-poetry.org/docs/basic-usage/#commit-your-poetrylock-file-to-version-control
# poetry.lock
# poetry.toml

# pdm
#   Similar to Pipfile.lock, it is generally recommended to include pdm.lock in version control.
#   pdm recommends including project-wide configuration in pdm.toml, but excluding .pdm-python.
#   https://pdm-project.org/en/latest/usage/project/#working-with-version-control
# pdm.lock
# pdm.toml
.pdm-python
.pdm-build/

# pixi
#   Similar to Pipfile.lock, it is generally recommended to include pixi.lock in version control.
# pixi.lock
#   Pixi creates a virtual environment in the .pixi directory, just like venv module creates one
#   in the .venv directory. It is recommended not to include this directory in version control.
.pixi

# PEP 582; used by e.g. github.com/David-OConnor/pyflow and github.com/pdm-project/pdm
__pypackages__/

# Celery stuff
celerybeat-schedule
celerybeat.pid

# Redis
*.rdb
*.aof
*.pid

# RabbitMQ
mnesia/
rabbitmq/
rabbitmq-data/

# ActiveMQ
activemq-data/

# SageMath parsed files
*.sage.py

# Environments
.env
.envrc
.venv
env/
venv/
ENV/
env.bak/
venv.bak/

# Spyder project settings
.spyderproject
.spyproject

# Rope project settings
.ropeproject

# mkdocs documentation
/site

# mypy
.mypy_cache/
.dmypy.json
dmypy.json

# Pyre type checker
.pyre/

# pytype static type analyzer
.pytype/

# Cython debug symbols
cython_debug/

# PyCharm
#   JetBrains specific template is maintained in a separate JetBrains.gitignore that can
#   be found at https://github.com/github/gitignore/blob/main/Global/JetBrains.gitignore
#   and can be added to the global gitignore or merged into this file.  For a more nuclear
#   option (not recommended) you can uncomment the following to ignore the entire idea folder.
# .idea/

# Abstra
#   Abstra is an AI-powered process automation framework.
#   Ignore directories containing user credentials, local state, and settings.
#   Learn more at https://abstra.io/docs
.abstra/

# Visual Studio Code
#   Visual Studio Code specific template is maintained in a separate VisualStudioCode.gitignore 
#   that can be found at https://github.com/github/gitignore/blob/main/Global/VisualStudioCode.gitignore
#   and can be added to the global gitignore or merged into this file. However, if you prefer, 
#   you could uncomment the following to ignore the entire vscode folder
# .vscode/

# Ruff stuff:
.ruff_cache/

# PyPI configuration file
.pypirc

# Marimo
marimo/_static/
marimo/_lsp/
__marimo__/

# Streamlit
.streamlit/secrets.toml<|MERGE_RESOLUTION|>--- conflicted
+++ resolved
@@ -1,7 +1,3 @@
-<<<<<<< HEAD
-datasets
-finetuningSD
-=======
 CellSegmentation
 CutLER
 datasets
@@ -13,9 +9,8 @@
 gen2seg2
 imageGeneration
 PostProcessing
-wandbj
-
->>>>>>> b1ab3844
+wandb
+
 
 # Byte-compiled / optimized / DLL files
 __pycache__/
